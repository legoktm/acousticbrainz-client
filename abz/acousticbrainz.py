--- conflicted
+++ resolved
@@ -86,28 +86,11 @@
         print " - has recid", recid
         fd, tmpname = tempfile.mkstemp(suffix='.json')
         os.close(fd)
-        os.unlink(tmpname)
-<<<<<<< HEAD
-=======
-        run_extractor(filepath, tmpname)
-        # The extractor adds .json to the filename you give it, so
-        # we don't pass that, and use it afterwards to read the file.
-        # This is an abuse of mkstemp, sorry.
-
-        features = json.load(open(tmpname))
-        features["metadata"]["version"]["essentia_build_sha"] = config.settings["essentia_build_sha"]
-        features["metadata"]["audio_properties"]["lossless"] = lossless
-
->>>>>>> d9c2621b
         try:
             run_extractor(filepath, tmpname)
         except subprocess.CalledProcessError as e:
             print " ** The extractors return code was", e.returncode
         else:
-            # The extractor adds .json to the filename you give it, so
-            # we don't pass that, and use it afterwards to read the file.
-            # This is an abuse of mkstemp, sorry.
-            tmpname = "%s.json" % tmpname
             features = json.load(open(tmpname))
             features["metadata"]["version"]["essentia_build_sha"] = config.settings["essentia_build_sha"]
             features["metadata"]["audio_properties"]["lossless"] = lossless
